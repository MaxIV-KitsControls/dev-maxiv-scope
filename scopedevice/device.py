--- conflicted
+++ resolved
@@ -7,39 +7,22 @@
 from Queue import Queue
 from threading import Thread
 from timeit import default_timer as time
-<<<<<<< HEAD
-from collections import deque
 
 # PyTango imports
 import PyTango
 from PyTango import DevState
-from PyTango.server import Device, device_property, command
-=======
-from collections import defaultdict
-
-# PyTango imports
-import PyTango
-from PyTango import DevState, AttrQuality
 from PyTango.server import device_property, command
->>>>>>> dc2c7220
 debug_it = PyTango.DebugIt(True, True, True)
 
 # Library imports
 from rohdescope import Vxi11Exception
 
 # Common imports
-<<<<<<< HEAD
 from scopedevice.common import (read_attribute, rw_attribute, mapping,
-                                DeviceMeta, StopIO, LockEvent, partial,
+                                DeviceMeta, StopIO, partial, stamped,
                                 tick_context, safe_loop, safe_traceback,
                                 debug_periodic_method, event_property,
-                                stamped)
-=======
-from scopedevice.common import (read_attribute, rw_attribute,
-                                DeviceMeta, StopIO, partial,
-                                tick_context, safe_loop, safe_traceback,
-                                debug_periodic_method, RequestQueueDevice)
->>>>>>> dc2c7220
+                                RequestQueueDevice)
 
 
 # Generic scope device
@@ -282,24 +265,6 @@
         # Register exception
         self.register_exception(exc)
 
-<<<<<<< HEAD
-    @debug_it
-    def register_exception(self, exc):
-        """Register the error and stop the thread."""
-        # Set error
-        try:
-            self.error = str(exc) if str(exc) else repr(exc)
-        except:
-            self.error = "unexpected error"
-        # Log traceback
-        try:
-            self.error_stream(safe_traceback())
-        except:
-            self.error_stream("Cannot log traceback.")
-        # Set state
-        self.set_state(PyTango.DevState.FAULT)
-        self.alive = False
-
     def channel_mapping(self, base, external=False):
         """Helper method to create a mapping interface."""
         channels = list(self.channels)
@@ -308,86 +273,12 @@
         return mapping(self, base + '_', channels)
 
 # ------------------------------------------------------------------
-#    Queue methods
-# ------------------------------------------------------------------
-
-    def enqueue(self, func, *args, **kwargs):
-        """Enqueue a task to be process by the thread."""
-        report = kwargs.pop('report', False)
-        item = func, args, kwargs, report
-        try:
-            append = (item != self.request_queue[-1])
-        except IndexError:
-            append = True
-        if append:
-            self.request_queue.append(item)
-
-    def process_queue(self):
-        """Process all tasks in the queue."""
-        while self.request_queue:
-            # Get item
-            try:
-                item = self.request_queue[0]
-            except IndexError:
-                break
-            # Unpack item
-            func, args, kwargs, self.reporting = item
-            # Process item
-            try:
-                result = func(*args, **kwargs)
-                if self.reporting:
-                    self.report_queue.append(result)
-            # Remove item
-            finally:
-                self.reporting = False
-                self.request_queue.popleft()
-
-# ------------------------------------------------------------------
-#    Update methods
-# ------------------------------------------------------------------
-
-=======
-# ------------------------------------------------------------------
-#    Event methods
-# ------------------------------------------------------------------
-
-    def push_waveform_events(self, channels=channels, stamp=None):
-        """Push the TANGO change events for the given channels."""
-        valid = AttrQuality.ATTR_VALID
-        if stamp is None:
-            stamp = time()
-        # Loop over channels
-        if self.events:
-            for channel in channels:
-                # Waveform
-                name = self.waveform_names[channel]
-                data = self.waveforms[channel]
-                self.push_change_event(name, data, stamp, valid)
-                # Raw waveforms
-                name = self.raw_waveform_names[channel]
-                data = self.raw_waveforms[channel]
-                self.push_change_event(name, data, stamp, valid)
-
-    def push_time_base_event(self):
-        """Push the TANGO change event for the time base."""
-        if self.events:
-            self.push_change_event(self.time_base_name, self.time_base)
-
-    def setup_events(self):
-        """Setup events for waveforms and timescale."""
-        if self.events:
-            for name in self.waveform_names.values():
-                self.set_change_event(name, True, True)
-            for name in self.raw_waveform_names.values():
-                self.set_change_event(name, True, True)
-            self.set_change_event(self.time_base_name, True, True)
-
-# ------------------------------------------------------------------
 #    State methods
 # ------------------------------------------------------------------
 
     def manage_state(self, state, transition=False):
         """Handle the thread depending on the current state."""
+        RequestQueueDevice.manage_state(self, state, transition)
         # Start thread
         if transition and state in (DevState.ON, DevState.RUNNING):
             self.awake.set()
@@ -403,7 +294,6 @@
 #    Status methods
 # ------------------------------------------------------------------
 
->>>>>>> dc2c7220
     def dev_status(self):
         """Update the status from state, instrument status and timestamp."""
         # Init state
@@ -434,11 +324,7 @@
             self.result = status
         return self.result
 
-<<<<<<< HEAD
     def get_update_string(self):
-=======
-    def get_update_string(self,):
->>>>>>> dc2c7220
         delta = time() - self.stamp
         if delta < self.update_timeout:
             return ""
@@ -446,18 +332,6 @@
         string = ("No update", "No trigger detected")[running]
         return string + " in the last {0:.2f} seconds.".format(delta)
 
-<<<<<<< HEAD
-    def set_state(self, state):
-        """Awake the scope thread when the device is in the right state."""
-        Device.set_state(self, state)
-        self.update_attributes()
-        if state in (DevState.ON, DevState.RUNNING):
-            self.awake.set()
-        elif state != DevState.INIT:
-            self.awake.clear()
-
-=======
->>>>>>> dc2c7220
 # ------------------------------------------------------------------
 #    Initialization methods
 # ------------------------------------------------------------------
@@ -474,17 +348,8 @@
     @debug_it
     def init_device(self):
         """Initialize instance attributes and start the thread."""
-<<<<<<< HEAD
-        self.set_state(PyTango.DevState.INIT)
-        # Initialize device
-        self.update_attributes(reset=True)
-        self.get_device_properties()
-        # Scope thread attribute
-=======
         RequestQueueDevice.init_device(self)
-        self.setup_events()
         # Thread attribute
->>>>>>> dc2c7220
         self.scope_thread = Thread(target=self.scope_loop)
         self.decoding_thread = Thread(target=self.decoding_loop)
         self.decoding_queue = Queue()
@@ -1049,132 +914,5 @@
         return str(result)
 
     def is_Execute_allowed(self):
-<<<<<<< HEAD
-        return self.get_state() in [DevState.ON, DevState.RUNNING]
-
-
-# RTO scope device
-class RTOScope(ScopeDevice):
-    """RTO scope device."""
-    __metaclass__ = DeviceMeta
-
-    # Library
-    connection_class = RTOConnection
-
-    # Prepare acquisition
-    def prepare_acquisition(self):
-        """Prepare the acquisition."""
-        ScopeDevice.prepare_acquisition(self)
-        self.scope.set_display(False)
-
-    # Clean acquisition
-    def clean_acquisition(self):
-        """Clean the acquisition."""
-        ScopeDevice.clean_acquisition(self)
-        self.scope.set_display(True)
-
-    # Turn on the display
-    def delete_device(self):
-        """Turn on the display and stop the threads."""
-        try:
-            if self.connected:
-                self.scope.set_display(True)
-        except Exception as exc:
-            msg = "Error while turning the display on: {0}"
-            self.debug_stream(safe_traceback())
-            self.error_stream(msg.format(exc))
-        return ScopeDevice.delete_device(self)
-
-    # Channel couling
-    def channel_coupling_attribute(channel):
-        write = ScopeDevice.write_channel_coupling
-        attrs = [ScopeDevice.channel_coupling_1,
-                 ScopeDevice.channel_coupling_2,
-                 ScopeDevice.channel_coupling_3,
-                 ScopeDevice.channel_coupling_4]
-        return rw_attribute(
-            dtype=int,
-            min_value=0,
-            max_value=2,
-            fget=attrs[channel-1].read,
-            label="Channel coupling {0}".format(channel),
-            doc="0 for DC, 1 for AC, 2 for DCLimit",
-            fset=partial(write, channel=channel))
-
-    ChannelCoupling1 = channel_coupling_attribute(1)
-    ChannelCoupling2 = channel_coupling_attribute(2)
-    ChannelCoupling3 = channel_coupling_attribute(3)
-    ChannelCoupling4 = channel_coupling_attribute(4)
-
-    # Trigger coupling
-
-    TriggerCoupling = rw_attribute(
-        dtype=int,
-        min_value=0,
-        max_value=2,
-        label="Trigger coupling",
-        fget=ScopeDevice.trigger_coupling.read,
-        doc="0 for DC, 1 for AC, 2 for DCLimit",
-    )
-
-    # Expert attribute for busy wait
-
-    BusyWait = rw_attribute(
-        dtype=bool,
-        format="%1d",
-        label="Busy wait",
-        display_level=PyTango.DispLevel.EXPERT,
-        doc="Use busy wait for acquiring (safer)",
-    )
-
-    def read_BusyWait(self):
-        return self.busy_wait
-
-    def write_BusyWait(self, boolean):
-        self.busy_wait = boolean
-
-
-# Generic scope device
-class RTMScope(ScopeDevice):
-    """RTM scope device."""
-    __metaclass__ = DeviceMeta
-
-    # Library
-    connection_class = RTMConnection
-
-    # Prepare acquisition
-    def prepare_acquisition(self):
-        """Prepare the acquisition."""
-        ScopeDevice.prepare_acquisition(self)
-        self.scope.issue_run()
-
-    # Clean acquisition
-    def clean_acquisition(self):
-        """Clean the acquisition."""
-        ScopeDevice.clean_acquisition(self)
-        self.scope.issue_stop()
-
-    # Catch EOFError
-    def handle_exception(self, exc):
-        """"Handle a given exception"""
-        if isinstance(exc, EOFError):
-            self.warn_stream(safe_traceback())
-            self.error_stream("Ignoring an end-of-file error...")
-            return
-        return ScopeDevice.handle_exception(self, exc)
-
-    # Record length (read-only)
-    RecordLength = read_attribute(
-        dtype=int,
-        label="Record length",
-        unit="point",
-        min_value=0,
-        max_value=10**8,
-        format="%d",
-        fget=ScopeDevice.record_length.read,
-        doc="Record length for the waveforms",
-    )
-=======
         return (self.steady_state(DevState.ON) or
-                self.steady_state(DevState.RUNNING))
->>>>>>> dc2c7220
+                self.steady_state(DevState.RUNNING))