--- conflicted
+++ resolved
@@ -439,13 +439,8 @@
     def is_write_allowed(self, request=None):
         return self.get_state() in [DevState.ON, DevState.RUNNING]
 
-<<<<<<< HEAD
-    def is_read_write_allowed(self, request=None):
-        if request is None or request.READ_REQ:
-=======
     def is_read_write_allowed(self, request):
-        if request == request.READ_REQ:
->>>>>>> e5c06079
+        if request is None or request == request.READ_REQ:
             return self.is_read_allowed()
         return self.is_write_allowed()
 
