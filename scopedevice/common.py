--- conflicted
+++ resolved
@@ -192,7 +192,6 @@
     return decorator
 
 
-<<<<<<< HEAD
 # Event property
 class event_property(object):
     """Property that pushes change events automatically."""
@@ -428,10 +427,7 @@
         return len(self.keys)
 
 
-# Queue device class
-=======
 # Request queue device class
->>>>>>> e5c06079
 class RequestQueueDevice(PyTango.server.Device):
     """Generic class implementing queues and state transiions."""
     __metaclass__ = DeviceMeta
@@ -485,7 +481,6 @@
 # ------------------------------------------------------------------
 
     def update_attributes(self, reset=False):
-<<<<<<< HEAD
         """Reload attribute values."""
         cls = type(self)
         for name in dir(cls):
@@ -493,10 +488,6 @@
                 getattr(cls, name).reloader(self, reset)
             except AttributeError:
                 pass
-=======
-        """Reload attribute values. Not implemented."""
-        pass
->>>>>>> e5c06079
 
 # ------------------------------------------------------------------
 #    Queue methods
