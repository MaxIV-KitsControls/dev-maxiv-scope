#!/usr/bin/env python
# -*- coding:utf-8 -*-

##############################################################################
## license :
##============================================================================
##
## File :        RohdeSchwarzRTO.py
##============================================================================
##############################################################################

"""Standard Commands for Programmable Instruments (SCPI) DeviceServer """

__all__ = ["RohdeSchwarzRTO", "RohdeSchwarzRTOClass", "main"]

__docformat__ = 'restructuredtext'

import PyTango
import sys
from threading import Thread, Lock, Event
import socket
import time
import traceback
import numpy,struct,copy
from types import StringType
from rohdeschwarzrtolib import RohdeSchwarzRTOConnection
#from monitor import Monitor

from collections import deque

##############################################################################
## Device States Description
##
## INIT :      Initialization stage.
## STANDBY :   No connection with the instrument, back to local control
## ON :        Connection stablished with the instrument, not running
## RUNNING :   Connection stablished and active monitoring.
## FAULT :     Communication error with the instrument.
##
##############################################################################

class RohdeSchwarzRTO(PyTango.Device_4Impl):

    _instrument = None
    _acquiring = Event()

    def _acquisition_loop(self):

        """The 'inner' loop that reads the channel waveforms"""

        self._acquiring.set()

        #self._instrument.setTriggerMode("NORM")  # assume nothing?
        self._instrument.write("RUNC")

        while self._acquiring.isSet():
            try:
                if not any(self._active_channels.values()):
                    print "no channels active!"
                    time.sleep(1)
                    continue

                #waveforms = self._instrument.acquire_single(self._active_channels)
                waveforms = self._instrument.acquire_single_polling(
                    self._active_channels, self._record_length)

                for i, wf in waveforms.items():
                    # scale to scope display divisions, that is +/-5.
                    swf = (wf / 127.) * 5
                    self._waveform_data[i] = swf
                    wf_name = "WaveformDataCh%d" % i
                    self.push_change_event(wf_name, swf)

                # If the waveform lengths have changed, the timescale needs
                # recalculating.
                wf_len = len(wf)  # watch it
                if wf_len != self._record_length:
                    self._record_length = wf_len
                    self._recalc_time_scale()

                # Buffer selected waveform for average area calculation
                if self._active_channels[self.WaveformAverageChannel]:
                    self._waveforms.append(waveforms[self.WaveformAverageChannel])

            except Exception as e:
                # *** Don't do this at home! ***
                # Catching all exceptions since we can't have the thread dying on us
                # Kind of dangerous since it may also hide bugs...
                self.error_stream("Error acquiring waveform data: %s" % str(e))

    def change_state(self,newstate):
        self.debug_stream("In %s.change_state(%s)"%(self.get_name(),str(newstate)))
        if newstate != self.get_state():
            print "In %s.change_state(%s)"%(self.get_name(),str(newstate))
            self.set_state(newstate)

    def connectInstrument(self):
        self.debug_stream("In connectInstrument")
        self._idn = "unknown"

        if not self._instrument:
            self._instrument =  RohdeSchwarzRTOConnection(self.Instrument)
            self._instrument.io_timeout = self._instrument.lock_timeout = 1000
            try:
                self._instrument.connect()
                self._idn = self._instrument.getIDN()
                #Good to catch timeout specifically
            except Exception, e:
                self.error_stream("In %s.connectInstrument() Cannot connect due to: %s"%(self.get_name(),e))
                traceback.print_exc()
                self.change_state(PyTango.DevState.FAULT)
                self.set_status("Could not connect to hardware. Check connection and do INIT.")
                print "Could not connect to hardware. Check connection and do INIT."
                self._instrument = None
                return False
            else:
                self.info_stream("In %s.connectInstrument() Connected to the instrument "\
                                 "and identified as: %s"%(self.get_name(),repr(self._idn)))
                self.change_state(PyTango.DevState.ON)
                return True

    #        def startMonitoring(self):
    #            #start a thread to check trigger
    #            print "START MON"
    #            self.monitorThread.start()

    #        def endMonitoring(self):
    #            #end thread to check trigger
    #            print "STOP MON"
    #            self.monitor.terminate()
    #            self.monitorThread.join()

#------------------------------------------------------------------
#    Device constructor
#------------------------------------------------------------------
    def __init__(self,cl, name):
        PyTango.Device_4Impl.__init__(self,cl,name)
        self.debug_stream("In " + self.get_name() + ".__init__()")
        #self.set_change_event('SpecialWaveform', True)
        RohdeSchwarzRTO.init_device(self)
        time.sleep(1.0)

        self.set_change_event('WaveformDataCh1', True, False)
        self.set_change_event('WaveformDataCh2', True, False)
        self.set_change_event('WaveformDataCh3', True, False)
        self.set_change_event('WaveformDataCh4', True, False)
        self.set_change_event('HScale', True, False)

#------------------------------------------------------------------
#    Device destructor
#------------------------------------------------------------------
    def delete_device(self):
        self.Standby()
        self.debug_stream("In " + self.get_name() + ".delete_device()")

#------------------------------------------------------------------
#    Device initialization
#------------------------------------------------------------------
    def init_device(self):
        self.debug_stream("In " + self.get_name() + ".init_device()")

        #put in intialise state
        self.change_state(PyTango.DevState.INIT)
        #get properties from tango DB - notably, address of hw
        self.get_device_properties(self.get_device_class())

        #common attributes
        self.attr_IDN_read = ''
        self.attr_AcquireAvailable_read = 0

        #measurment configuration
        self.attr_Measurement1_read = 'OFF'
        self.attr_Measurement2_read = 'OFF'
        self.attr_Measurement3_read = 'OFF'
        self.attr_Measurement4_read = 'OFF'
        self.attr_Measurement5_read = 'OFF'
        self.attr_Measurement6_read = 'OFF'
        self.attr_Measurement7_read = 'OFF'
        self.attr_Measurement8_read = 'OFF'

        self._measurement_wait = 1  # time to block measurement result reading after
                                    # changing the measurement type (prevents hang)
        self._measurement1_changed = time.time()
        #
        #
        self.attr_MeasurementGateOnOff_read = False
        self.attr_MeasurementGateStart_read = 0
        self.attr_MeasurementGateStop_read = 0
        self.attr_MeasurementGateOnOff_write = False
        self.attr_MeasurementGateStart_write = 0
        self.attr_MeasurementGateStop_write = 0

        #Per channel attributes
        self.attr_WaveformSumCh1_read = 0
        #
        self.attr_WaveformSumCh2_read = 0
        #
        self.attr_WaveformSumCh3_read = 0
        #
        self.attr_WaveformSumCh4_read = 0

        #---- once initialized, begin the process to connect with the instrument
        #PJB push trigger count
        #self.set_change_event("AcquireAvailable", True)
        #self._instrument = None
        if not self.connectInstrument():
            return

        #once connected check if already running or not.
        # tango_status, status_str = self._instrument.getOperCond()
        # self.change_state(tango_status)

        #switch to normal, external trigger mode by default
        #fix for site: don't assume anything!
        #self._instrument.setTriggerSource(1, "EXT")

        #switch to binary readout mode
        self._instrument.SetBinaryReadout()

        #check which channels are on
        self._active_channels = {}
        self._instrument.updateChanStates(self._active_channels)
        print "active channels",  self._active_channels

        #faster readout (only available in firmware v2)
        if self._instrument.firmware_version >= (2,):
            self._instrument.SetFastReadout()
            self._instrument.SetDisplayOff()  # no display during run single
            self._instrument.SetMultiChannel()  # read out all enabled channels at once

        #pjb xxx monitor thread
        #self.mymonitor = Monitor()
        #self.event_thread = Thread(target=self.mymonitor.run,args=(100,self._instrument))

        # Stored data needed for generating the time axis scale
        # Get current settings but also insist on reasonably small record length
        #
        #set to fixed record length first
        self._instrument.setFixedRecordLength()
        self._record_length = self._instrument.getRecordLength()
        if self._record_length > 10000:
            self._record_length = 10000
            self._instrument.setRecordLength(self._record_length)
        #
        self._hscale =  self._instrument.getHScale()
        self._vscales = self._instrument.getVScaleAll()
        #
        #possibly we only read out 1 in n of points in the record (interpolate)
        #print "mode is ", self._instrument.GetWaveformMode(1)
        #"The R&S RTO uses decimation, if waveform "Sample rate" is less than the "ADC sample rate""
        #Two options - may decimate the wf and read only 1 in n samples
        #May interpolate and read 1 in n and fill the gaps
        #In first case wf will not be full record length, in second case it will be expanded to fill
        #Can just check the size and fill to full length_
        #print "mode is ", self._instrument.GetAcquireMode()
        #print "adc rate is ", self._instrument.GetADCSampleRate()
        #print "sam rate is ", self._instrument.GetSampleRate()
        self._recalc_time_scale()

        #initialise waveforms with required length
        self._waveform_data = dict((n, numpy.zeros(self._record_length)) for n in xrange(1, 5))

        self._waveforms = deque(maxlen=self.WaveformAveragePoints or 100)

    def _recalc_time_scale(self):
        self._time_scale = numpy.linspace(-self._hscale/2 * 10, self._hscale/2 * 10, self._record_length)
        self.push_change_event("TimeScale", self._time_scale)

#------------------------------------------------------------------
#    Always excuted hook method
#------------------------------------------------------------------
    def always_executed_hook(self):

        self.debug_stream("In " + self.get_name() + ".always_excuted_hook() with status ", self.get_state())

        #if we put it in standby, do nothing
        if self.get_state() in [PyTango.DevState.STANDBY]:
            return

        #if its in fault do nothing - can only be recovered by an INIT
        if self.get_state() in [PyTango.DevState.FAULT]:
            return

        #check status, assuming connection OK, and hence also state of connection
        try:
            status_str = self._instrument.getOperCond()
            self.set_status(status_str)
            #self.set_state(tango_status)
        except socket.timeout:
            self.error_stream("In always_executed_hook() Lost connection due to timeout")
            self.set_status("Lost connection with instrument (timeout). Check and do INIT")
            self.set_state(PyTango.DevState.FAULT)
            self._instrument = None #PJB needed to prevent client trying to read other attributes
        except Exception,e:
            self.error_stream("In %s.always_executed_hook() Lost connection due to: %s"%(self.get_name(),e))
            self.set_status("Lost connection with instrument. Check and do INIT")
            self.set_state(PyTango.DevState.FAULT)
            self._instrument = None #PJB needed to prevent client trying to read other attributes

#==================================================================
#
#    RohdeSchwarzRTO read/write attribute methods
#
#==================================================================

#------------------------------------------------------------------
#    Read Idn attribute
#------------------------------------------------------------------
    def read_IDN(self, attr):
        self.debug_stream("In " + self.get_name() + ".read_Idn()")
        #doesn't actually read the hw each time
        attr.set_value(self._idn)

#------------------------------------------------------------------
#    Read AcquireAvailable attribute
#------------------------------------------------------------------
    def read_AcquireAvailable(self, attr):
        # Acquisition is now handled by the thread, so we don't need this..?
        self.debug_stream("In " + self.get_name() + ".read_AcquireAvailable()")

    def is_AcquireAvailable_allowed(self, req_type):
        if self._instrument is not None:
            return True
        else:
            return False
#------------------------------------------------------------------
#    Read FixedRecordLength attribute
#------------------------------------------------------------------
#    def read_FixedRecordLength(self, attr):
#        self.debug_stream("In " + self.get_name() + ".read_FixedRecordLength()")
#        try:
#            os = self._instrument.getFixedRecordLength()
#            attr.set_value(os)
#        except Exception,e:
#            self.error_stream("Cannot read FixedRecordLength due to: %s"%e)
#            attr.set_value_date_quality("",time.time(),PyTango.AttrQuality.ATTR_INVALID)
#            return
#    def is_FixedRecordLength_allowed(self, req_type):
#        if self._instrument is not None:
#            return True
#        else:
#            return False
#------------------------------------------------------------------
#    Read RecordLength attribute
#------------------------------------------------------------------
    def read_RecordLength(self, attr):
        self.debug_stream("In " + self.get_name() + ".read_RecordLength()")
        try:
            os = self._instrument.getRecordLength()
            attr.set_value(os)
            attr.set_write_value(os)
        except Exception,e:
            self.error_stream("Cannot read RecordLength due to: %s"%e)
            attr.set_value_date_quality("",time.time(),PyTango.AttrQuality.ATTR_INVALID)
            return
    def is_RecordLength_allowed(self, req_type):
        if self._instrument is not None:
            return True
        else:
            return False
#------------------------------------------------------------------
#    Write RecordLength attribute
#    This also fixes the record length, i.e. so that resolution changes
#------------------------------------------------------------------
    def write_RecordLength(self, attr):
        #now set value
        data = attr.get_write_value()
        self._instrument.setRecordLength(data)
        self._record_length = data
        self._recalc_time_scale()
        self._waveform_data = dict((n, numpy.zeros(self._record_length)) for n in xrange(1, 5))


#------------------------------------------------------------------
#    Read WaveformSumCh1 attribute
#------------------------------------------------------------------
    def read_WaveformSumCh1(self, attr):
        self.debug_stream("In " + self.get_name() + ".read_WaveformSumCh1()")
        #not read from hw here
        attr.set_value(self.attr_WaveformSumCh1_read)

#------------------------------------------------------------------
#    Read WaveformSumCh2 attribute
#------------------------------------------------------------------
    def read_WaveformSumCh2(self, attr):
        self.debug_stream("In " + self.get_name() + ".read_WaveformSumCh2()")
        #not read from hw here
        attr.set_value(self.attr_WaveformSumCh2_read)
#------------------------------------------------------------------
#    Read WaveformSumCh3 attribute
#------------------------------------------------------------------
    def read_WaveformSumCh3(self, attr):
        self.debug_stream("In " + self.get_name() + ".read_WaveformSumCh3()")
        #not read from hw here
        attr.set_value(self.attr_WaveformSumCh3_read)
#------------------------------------------------------------------
#    Read WaveformSumCh4 attribute
#------------------------------------------------------------------
    def read_WaveformSumCh4(self, attr):
        self.debug_stream("In " + self.get_name() + ".read_WaveformSumCh4()")
        #not read from hw here
        attr.set_value(self.attr_WaveformSumCh4_read)

#------------------------------------------------------------------
#    Read TimeScale attribute
#------------------------------------------------------------------
    def read_TimeScale(self, attr):
        self.debug_stream("In " + self.get_name() + ".read_TimeScale()")
        # TimeScale is a "virtual" attribute that is calculated from
        # the size of the time window (HScale) and the number of data
        # points (RecordLength).
        attr.set_value(self._time_scale)

    def is_TimeScale_allowed(self, req_type):
        if self._instrument is not None:
            return True
        else:
            return False

#------------------------------------------------------------------
#    Read WaveformDataCh1 attribute
#------------------------------------------------------------------
# DO NOT READ HW HERE IF ALREADY READ IN THE ACQUIRE AVAILABLE ATTRIBUTE READING
# SHOULD WE USE READ ATTRIB HW INSTEAD?
    def read_WaveformDataCh1(self, attr):

        self.debug_stream("In " + self.get_name() + ".read_WaveformDataCh1()")
        attr.set_value(self._waveform_data[1])

    def is_WaveformDataCh1_allowed(self, req_type):
        return self._instrument is not None and self._active_channels[1]

#------------------------------------------------------------------
#    Read WaveformDataCh2 attribute
#------------------------------------------------------------------
    def read_WaveformDataCh2(self, attr):
        self.debug_stream("In " + self.get_name() + ".read_WaveformDataCh2()")

        attr.set_value(self._waveform_data[2])

    def is_WaveformDataCh2_allowed(self, req_type):
        return self._instrument is not None and self._active_channels[2]

#------------------------------------------------------------------
#    Read WaveformDataCh3 attribute
#------------------------------------------------------------------
    def read_WaveformDataCh3(self, attr):
        self.debug_stream("In " + self.get_name() + ".read_WaveformDataCh3()")

        attr.set_value(self._waveform_data[3])

    def is_WaveformDataCh3_allowed(self, req_type):
        return self._instrument is not None and self._active_channels[3]

#------------------------------------------------------------------
#    Read WaveformDataCh4 attribute
#------------------------------------------------------------------
    def read_WaveformDataCh4(self, attr):
        self.debug_stream("In " + self.get_name() + ".read_WaveformDataCh4()")

        attr.set_value(self._waveform_data[4])

    def is_WaveformDataCh4_allowed(self, req_type):
        return self._instrument is not None and self._active_channels[4]

#------------------------------------------------------------------
#    Read CouplingCh1 attribute
#------------------------------------------------------------------
    def read_CouplingCh1(self, attr):
        self.debug_stream("In " + self.get_name() + ".read_CouplingCh1()")
        try:
            os = self._instrument.getCoupling(1)
            attr.set_value(os)
            attr.set_write_value(os)
        except Exception,e:
            self.error_stream("Cannot read CouplingCh1 due to: %s"%e)
            attr.set_value_date_quality("",time.time(),PyTango.AttrQuality.ATTR_INVALID)
            return
#------------------------------------------------------------------
#    Read CouplingCh2 attribute
#------------------------------------------------------------------
    def read_CouplingCh2(self, attr):
        self.debug_stream("In " + self.get_name() + ".read_CouplingCh2()")
        try:
            os = self._instrument.getCoupling(2)
            attr.set_value(os)
            attr.set_write_value(os)
        except Exception,e:
            self.error_stream("Cannot read CouplingCh2 due to: %s"%e)
            attr.set_value_date_quality("",time.time(),PyTango.AttrQuality.ATTR_INVALID)
            return
#------------------------------------------------------------------
#    Read CouplingCh3 attribute
#------------------------------------------------------------------
    def read_CouplingCh3(self, attr):
        self.debug_stream("In " + self.get_name() + ".read_CouplingCh3()")
        try:
            os = self._instrument.getCoupling(3)
            attr.set_value(os)
            attr.set_write_value(os)
        except Exception,e:
            self.error_stream("Cannot read CouplingCh3 due to: %s"%e)
            attr.set_value_date_quality("",time.time(),PyTango.AttrQuality.ATTR_INVALID)
            return
#------------------------------------------------------------------
#    Read CouplingCh4 attribute
#------------------------------------------------------------------
    def read_CouplingCh4(self, attr):
        self.debug_stream("In " + self.get_name() + ".read_CouplingCh4()")
        try:
            os = self._instrument.getCoupling(4)
            attr.set_value(os)
            attr.set_write_value(os)
        except Exception,e:
            self.error_stream("Cannot read CouplingCh4 due to: %s"%e)
            attr.set_value_date_quality("",time.time(),PyTango.AttrQuality.ATTR_INVALID)
            return
#------------------------------------------------------------------
#    Write CouplingCh1 attribute
#------------------------------------------------------------------
    def write_CouplingCh1(self, attr):
        data = attr.get_write_value()
        try:
            self._instrument.setCoupling(1,data)
        except Exception,e:
            self.error_stream("Cannot configure input coupling due to: %s"%e)
    def is_CouplingCh1_allowed(self, req_type):
        if self._instrument is not None:
            return True
        else:
            return False
#------------------------------------------------------------------
#    Write CouplingCh2 attribute
#------------------------------------------------------------------
    def write_CouplingCh2(self, attr):
        data = attr.get_write_value()
        try:
            self._instrument.setCoupling(2,data)
        except Exception,e:
            self.error_stream("Cannot configure input coupling due to: %s"%e)
    def is_CouplingCh2_allowed(self, req_type):
        if self._instrument is not None:
            return True
        else:
            return False
#------------------------------------------------------------------
#    Write CouplingCh3 attribute
#------------------------------------------------------------------
    def write_CouplingCh3(self, attr):
        data = attr.get_write_value()
        try:
            self._instrument.setCoupling(3,data)
        except Exception,e:
            self.error_stream("Cannot configure input coupling due to: %s"%e)
    def is_CouplingCh3_allowed(self, req_type):
        if self._instrument is not None:
            return True
        else:
            return False
#------------------------------------------------------------------
#    Write CouplingCh4 attribute
#------------------------------------------------------------------
    def write_CouplingCh4(self, attr):
        data = attr.get_write_value()
        try:
            self._instrument.setCoupling(4,data)
        except Exception,e:
            self.error_stream("Cannot configure input coupling due to: %s"%e)
    def is_CouplingCh4_allowed(self, req_type):
        if self._instrument is not None:
            return True
        else:
            return False


#------------------------------------------------------------------
#    Read OffsetCh1 attribute
#------------------------------------------------------------------
    def read_OffsetCh1(self, attr):
        self.debug_stream("In " + self.get_name() + ".read_OffsetCh1()")
        try:
            os = self._instrument.getOffset(1)
            attr.set_value(os)
            attr.set_write_value(os)
        except Exception,e:
            self.error_stream("Cannot read OffsetCh1 due to: %s"%e)
            attr.set_value_date_quality("",time.time(),PyTango.AttrQuality.ATTR_INVALID)
            return

#------------------------------------------------------------------
#    Read OffsetCh2 attribute
#------------------------------------------------------------------
    def read_OffsetCh2(self, attr):
        self.debug_stream("In " + self.get_name() + ".read_OffsetCh2()")
        try:
            os = self._instrument.getOffset(2)
            attr.set_value(os)
            attr.set_write_value(os)
        except Exception,e:

            attr.set_value_date_quality("",time.time(),PyTango.AttrQuality.ATTR_INVALID)
            return
#------------------------------------------------------------------
#    Read OffsetCh3 attribute
#------------------------------------------------------------------
    def read_OffsetCh3(self, attr):
        self.debug_stream("In " + self.get_name() + ".read_OffsetCh3()")
        try:
            os = self._instrument.getOffset(3)
            attr.set_value(os)
            attr.set_write_value(os)
        except Exception,e:
            self.error_stream("Cannot read OffsetCh3 due to: %s"%e)
            attr.set_value_date_quality("",time.time(),PyTango.AttrQuality.ATTR_INVALID)
            return
#------------------------------------------------------------------
#    Read OffsetCh4 attribute
#------------------------------------------------------------------
    def read_OffsetCh4(self, attr):
        self.debug_stream("In " + self.get_name() + ".read_OffsetCh4()")
        try:
            os = self._instrument.getOffset(4)
            attr.set_value(os)
            attr.set_write_value(os)
        except Exception,e:
            self.error_stream("Cannot read OffsetCh4 due to: %s"%e)
            attr.set_value_date_quality("",time.time(),PyTango.AttrQuality.ATTR_INVALID)
            return
#------------------------------------------------------------------
#    Write OffsetCh1 attribute
#------------------------------------------------------------------
    def write_OffsetCh1(self, attr):
        data = attr.get_write_value()
        self._instrument.setOffset(1,data)
    def is_OffsetCh1_allowed(self, req_type):
        if self._instrument is not None:
            return True
        else:
            return False
#------------------------------------------------------------------
#    Write OffsetCh2 attribute
#------------------------------------------------------------------
    def write_OffsetCh2(self, attr):
        data = attr.get_write_value()
        self._instrument.setOffset(2,data)
    def is_OffsetCh2_allowed(self, req_type):
        if self._instrument is not None:
            return True
        else:
            return False
#------------------------------------------------------------------
#    Write OffsetCh3 attribute
#------------------------------------------------------------------
    def write_OffsetCh3(self, attr):
        data = attr.get_write_value()
        self._instrument.setOffset(3,data)
    def is_OffsetCh3_allowed(self, req_type):
        if self._instrument is not None:
            return True
        else:
            return False
#------------------------------------------------------------------
#    Write OffsetCh4 attribute
#------------------------------------------------------------------
    def write_OffsetCh4(self, attr):
        data = attr.get_write_value()
        self._instrument.setOffset(4,data)
    def is_OffsetCh4_allowed(self, req_type):
        if self._instrument is not None:
            return True
        else:
            return False
#------------------------------------------------------------------
#    Read VScaleCh1 attribute
#------------------------------------------------------------------
    def read_VScaleCh1(self, attr):
        self.debug_stream("In " + self.get_name() + ".read_VScaleCh1()")
        try:
            #self._vscale = os = self._instrument.getVScale(1)
            os = self._vscales[1]
            attr.set_value(os)
            attr.set_write_value(os)
        except Exception,e:
            self.error_stream("Cannot read VScaleCh1 due to: %s"%e)
            attr.set_value_date_quality("",time.time(),PyTango.AttrQuality.ATTR_INVALID)
            return
#------------------------------------------------------------------
#    Read VScaleCh2 attribute
#------------------------------------------------------------------
    def read_VScaleCh2(self, attr):
        self.debug_stream("In " + self.get_name() + ".read_VScaleCh2()")
        try:
            #os = self._instrument.getVScale(2)
            os = self._vscales[2]
            attr.set_value(os)
            attr.set_write_value(os)
        except Exception,e:
            self.error_stream("Cannot read VScaleCh2 due to: %s"%e)
            attr.set_value_date_quality("",time.time(),PyTango.AttrQuality.ATTR_INVALID)
            return
#------------------------------------------------------------------
#    Read VScaleCh3 attribute
#------------------------------------------------------------------
    def read_VScaleCh3(self, attr):
        self.debug_stream("In " + self.get_name() + ".read_VScaleCh3()")
        try:
            #os = self._instrument.getVScale(3)
            os = self._vscales[3]
            attr.set_value(os)
            attr.set_write_value(os)
        except Exception,e:
            self.error_stream("Cannot read VScaleCh3 due to: %s"%e)
            attr.set_value_date_quality("",time.time(),PyTango.AttrQuality.ATTR_INVALID)
            return
#------------------------------------------------------------------
#    Read VScaleCh4 attribute
#------------------------------------------------------------------
    def read_VScaleCh4(self, attr):
        self.debug_stream("In " + self.get_name() + ".read_VScaleCh4()")
        try:
            #os = self._instrument.getVScale(4)
            os = self._vscales[4]
            attr.set_value(os)
            attr.set_write_value(os)
        except Exception,e:
            self.error_stream("Cannot read VScaleCh4 due to: %s"%e)
            attr.set_value_date_quality("",time.time(),PyTango.AttrQuality.ATTR_INVALID)
            return
#------------------------------------------------------------------
#    Write VScaleCh1 attribute
#------------------------------------------------------------------
    def write_VScaleCh1(self, attr):
        data = attr.get_write_value()
        self._vscales[1] = data
        self._instrument.setVScale(1,data)

    def is_VScaleCh1_allowed(self, req_type):
        return self._instrument is not None

#------------------------------------------------------------------
#    Write VScaleCh2 attribute
#------------------------------------------------------------------
    def write_VScaleCh2(self, attr):
        data = attr.get_write_value()
        self._vscales[2] = data
        self._instrument.setVScale(2,data)

    def is_VScaleCh2_allowed(self, req_type):
        return self._instrument is not None

#------------------------------------------------------------------
#    Write VScaleCh3 attribute
#------------------------------------------------------------------
    def write_VScaleCh3(self, attr):
        data = attr.get_write_value()
        self._vscales[3] = data
        self._instrument.setVScale(3,data)

    def is_VScaleCh3_allowed(self, req_type):
        return self._instrument is not None
#------------------------------------------------------------------
#    Write VScaleCh4 attribute
#------------------------------------------------------------------
    def write_VScaleCh4(self, attr):
        data = attr.get_write_value()
        self._vscales[4] = data
        self._instrument.setVScale(4,data)

    def is_VScaleCh4_allowed(self, req_type):
        return self._instrument is not None

#------------------------------------------------------------------
#    Read HScale attribute
#------------------------------------------------------------------
    def read_HScale(self, attr):
        self.debug_stream("In " + self.get_name() + ".read_HScale()")
        try:
            os = self._instrument.getHScale()
            attr.set_value(os)
            attr.set_write_value(os)
            if os != self._hscale:
                self._hscale = os
                self._recalc_time_scale()
        except:
            attr.set_value_date_quality("",time.time(),PyTango.AttrQuality.ATTR_INVALID)

#------------------------------------------------------------------
#    Write HScale attribute
#------------------------------------------------------------------
    def write_HScale(self, attr):
        data = attr.get_write_value()
        self._instrument.setHScale(data)
        self._hscale = data
        self._recalc_time_scale()

    def is_HScale_allowed(self, req_type):
        return self._instrument is not None

#------------------------------------------------------------------
#    Read Trig1Source attribute
#------------------------------------------------------------------
    def read_Trig1Source(self, attr):
        self.debug_stream("In " + self.get_name() + ".read_Trig1Source()")
        try:
            os = self._instrument.getTriggerSource(1)
            attr.set_value(os)
            attr.set_write_value(os)
        except:
            attr.set_value_date_quality("",time.time(),PyTango.AttrQuality.ATTR_INVALID)

#------------------------------------------------------------------
#    Write Trig1Source attribute
#------------------------------------------------------------------
    def write_Trig1Source(self, attr):
        data = attr.get_write_value()
        self._instrument.setTriggerSource(1, data)
    def is_Trig1Source_allowed(self, req_type):
        return self._instrument is not None

#------------------------------------------------------------------
#    Read Trig1Mode attribute
#------------------------------------------------------------------
    def read_Trig1Mode(self, attr):
        self.debug_stream("In " + self.get_name() + ".read_Trig1Mode()")
        try:
            os = self._instrument.getTriggerMode(1)
            attr.set_value(os)
            attr.set_write_value(os)
        except:
            attr.set_value_date_quality("",time.time(),PyTango.AttrQuality.ATTR_INVALID)

#------------------------------------------------------------------
#    Write Trig1Mode attribute
#------------------------------------------------------------------
    def write_Trig1Mode(self, attr):
        data = attr.get_write_value()
        self._instrument.setTriggerMode(1, data)
    def is_Trig1Mode_allowed(self, req_type):
        return self._instrument is not None


#------------------------------------------------------------------
#    Read TrigLevel attribute
#------------------------------------------------------------------
    def read_TrigLevel(self, attr):
        self.debug_stream("In " + self.get_name() + ".read_TrigLevel()")
        try:
            os = self._instrument.getTrigLevel()
            attr.set_value(os)
            attr.set_write_value(os)
        except:
            attr.set_value_date_quality("",time.time(),PyTango.AttrQuality.ATTR_INVALID)

#------------------------------------------------------------------
#    Write TrigLevel attribute
#------------------------------------------------------------------
    def write_TrigLevel(self, attr):
        data = attr.get_write_value()
        self._instrument.setTrigLevel(data)

    def is_TrigLevel_allowed(self, req_type):
        return self._instrument is not None

#------------------------------------------------------------------
#    Read StateCh1 attribute
#------------------------------------------------------------------
    def read_StateCh1(self, attr):
        self.debug_stream("In " + self.get_name() + ".read_StateCh1()")
        try:
<<<<<<< HEAD
            attr_StateCh1_read = self._instrument.getChanState(1)
            attr.set_value(attr_StateCh1_read)
            attr.set_write_value(attr_StateCh1_read)
=======
            attr.set_value(self._active_channels[1])
            attr.set_write_value(self._active_channels[1])
>>>>>>> 173f5f9a
        except Exception,e:
            self.error_stream("Cannot read StateCh1 due to: %s"%e)
            attr.set_value_date_quality("",time.time(),PyTango.AttrQuality.ATTR_INVALID)
            return
#------------------------------------------------------------------
#    Write StateCh1 attribute
#------------------------------------------------------------------
    def write_StateCh1(self, attr):
        data = attr.get_write_value()
        print "write_StateCh1", data
        try:
            self._instrument.setChanState(1,data)
            #self._active_channels = self._instrument.getChanStateAll()
            self._instrument.updateChanStates(self._active_channels)
        except Exception,e:
            self.error_stream("Cannot configure StateCh1 due to: %s"%e)

    def is_StateCh1_allowed(self, req_type):
        return self._instrument is not None

#------------------------------------------------------------------
#    Read StateCh2 attribute
#------------------------------------------------------------------
    def read_StateCh2(self, attr):
        self.debug_stream("In " + self.get_name() + ".read_StateCh2()")
        try:
            #attr_StateCh2_read = self._instrument.getChanState(2)
            attr.set_value(self._active_channels[2])
            attr.set_write_value(self._active_channels[2])
            #attr.set_value(attr_StateCh2_read)
            #attr.set_write_value(attr_StateCh2_read)
        except Exception,e:
            self.error_stream("Cannot read StateCh2 due to: %s"%e)
            attr.set_value_date_quality("",time.time(),PyTango.AttrQuality.ATTR_INVALID)
            return
#------------------------------------------------------------------
#    Write StateCh2 attribute
#------------------------------------------------------------------
    def write_StateCh2(self, attr):
        data = attr.get_write_value()
        try:
            self._instrument.setChanState(2,data)
            #self._active_channels = self._instrument.getChanStateAll()
            self._instrument.updateChanStates(self._active_channels)
        except Exception,e:
            self.error_stream("Cannot configure StateCh2 due to: %s"%e)

    def is_StateCh2_allowed(self, req_type):
        return self._instrument is not None

#------------------------------------------------------------------
#    Read StateCh3 attribute
#------------------------------------------------------------------
    def read_StateCh3(self, attr):
        self.debug_stream("In " + self.get_name() + ".read_StateCh3()")
        try:
            #attr_StateCh3_read = self._instrument.getChanState(3)
            #attr.set_value(attr_StateCh3_read)
            #attr.set_write_value(attr_StateCh3_read)
            attr.set_value(self._active_channels[3])
            attr.set_write_value(self._active_channels[3])
        except Exception,e:
            self.error_stream("Cannot read StateCh3 due to: %s"%e)
            attr.set_value_date_quality("",time.time(),PyTango.AttrQuality.ATTR_INVALID)
            return
#------------------------------------------------------------------
#    Write StateCh3 attribute
#------------------------------------------------------------------
    def write_StateCh3(self, attr):
        data = attr.get_write_value()
        try:
            self._instrument.setChanState(3,data)
            #self._active_channels = self._instrument.getChanStateAll()
            self._instrument.updateChanStates(self._active_channels)
        except Exception,e:
            self.error_stream("Cannot configure StateCh3 due to: %s"%e)

    def is_StateCh3_allowed(self, req_type):
        return self._instrument is not None

#------------------------------------------------------------------
#    Read StateCh4 attribute
#------------------------------------------------------------------
    def read_StateCh4(self, attr):
        self.debug_stream("In " + self.get_name() + ".read_StateCh4()")
        try:
            # attr_StateCh4_read = self._instrument.getChanState(4)
            # attr.set_value(attr_StateCh4_read)
            # attr.set_write_value(attr_StateCh4_read)
            attr.set_value(self._active_channels[4])
            attr.set_write_value(self._active_channels[4])
        except Exception,e:
            self.error_stream("Cannot read StateCh4 due to: %s"%e)
            attr.set_value_date_quality("",time.time(),PyTango.AttrQuality.ATTR_INVALID)
            return
#------------------------------------------------------------------
#    Write StateCh4 attribute
#------------------------------------------------------------------
    def write_StateCh4(self, attr):
        data = attr.get_write_value()
        try:
            self._instrument.setChanState(4,data)
            #self._active_channels = self._instrument.getChanStateAll()
            self._instrument.updateChanStates(self._active_channels)
        except Exception,e:
            self.error_stream("Cannot configure StateCh4 due to: %s"%e)

    def is_StateCh4_allowed(self, req_type):
        return self._instrument is not None

#
# MEASUREMENTS
# ============
#
#------------------------------------------------------------------
#    Read Measurement1 attribute
#------------------------------------------------------------------
    def read_Measurement1(self, attr):
        self.debug_stream("In " + self.get_name() + ".read_Measurement1()")
        try:
            self.attr_Measurement1_read = self._instrument.getMeasurement(1)
            attr.set_value(self.attr_Measurement1_read)
            attr.set_write_value(self.attr_Measurement1_read)
        except Exception,e:
            self.error_stream("Cannot read Measurement1 due to: %s"%e)
            attr.set_value_date_quality("",time.time(),PyTango.AttrQuality.ATTR_INVALID)
            return
#------------------------------------------------------------------
#    Write Measurement1 attribute
#------------------------------------------------------------------
    def write_Measurement1(self, attr):
        data = attr.get_write_value()
        try:
            self._instrument.setMeasurement(1,data)
        except Exception,e:
            self.error_stream("Cannot configure Measurement1 due to: %s"%e)
        self._measurement1_changed = time.time()

    def is_Measurement1_allowed(self, req_type):
        return self._instrument is not None

#------------------------------------------------------------------
#    Read Measurement2 attribute
#------------------------------------------------------------------
    def read_Measurement2(self, attr):
        self.debug_stream("In " + self.get_name() + ".read_Measurement2()")
        try:
            self.attr_Measurement2_read = self._instrument.getMeasurement(2)
            attr.set_value(self.attr_Measurement2_read)
            attr.set_write_value(self.attr_Measurement2_read)
        except Exception,e:
            self.error_stream("Cannot read Measurement2 due to: %s"%e)
            attr.set_value_date_quality("",time.time(),PyTango.AttrQuality.ATTR_INVALID)
            return
#------------------------------------------------------------------
#    Write Measurement2 attribute
#------------------------------------------------------------------
    def write_Measurement2(self, attr):
        data = attr.get_write_value()
        try:
            self._instrument.setMeasurement(2,data)
        except Exception,e:
            self.error_stream("Cannot configure Measurement2 due to: %s"%e)
    def is_Measurement2_allowed(self, req_type):
        return self._instrument is not None

#------------------------------------------------------------------
#    Read Measurement3 attribute
#------------------------------------------------------------------
    def read_Measurement3(self, attr):
        self.debug_stream("In " + self.get_name() + ".read_Measurement3()")
        try:
            self.attr_Measurement3_read = self._instrument.getMeasurement(3)
            attr.set_value(self.attr_Measurement3_read)
            attr.set_write_value(self.attr_Measurement3_read)
        except Exception,e:
            self.error_stream("Cannot read Measurement3 due to: %s"%e)
            attr.set_value_date_quality("",time.time(),PyTango.AttrQuality.ATTR_INVALID)
            return
#------------------------------------------------------------------
#    Write Measurement3 attribute
#------------------------------------------------------------------
    def write_Measurement3(self, attr):
        data = attr.get_write_value()
        try:
            self._instrument.setMeasurement(3,data)
        except Exception,e:
            self.error_stream("Cannot configure Measurement3 due to: %s"%e)

    def is_Measurement3_allowed(self, req_type):
        return self._instrument is not None

#------------------------------------------------------------------
#    Read Measurement4 attribute
#------------------------------------------------------------------
    def read_Measurement4(self, attr):
        self.debug_stream("In " + self.get_name() + ".read_Measurement4()")
        try:
            self.attr_Measurement4_read = self._instrument.getMeasurement(4)
            attr.set_value(self.attr_Measurement4_read)
            attr.set_write_value(self.attr_Measurement4_read)
        except Exception,e:
            self.error_stream("Cannot read Measurement4 due to: %s"%e)
            attr.set_value_date_quality("",time.time(),PyTango.AttrQuality.ATTR_INVALID)
            return
#------------------------------------------------------------------
#    Write Measurement4 attribute
#------------------------------------------------------------------
    def write_Measurement4(self, attr):
        data = attr.get_write_value()
        try:
            self._instrument.setMeasurement(4,data)
        except Exception,e:
            self.error_stream("Cannot configure Measurement4 due to: %s"%e)

    def is_Measurement4_allowed(self, req_type):
        return self._instrument is not None

#------------------------------------------------------------------
#    Read Measurement5 attribute
#------------------------------------------------------------------
    def read_Measurement5(self, attr):
        self.debug_stream("In " + self.get_name() + ".read_Measurement5()")
        try:
            self.attr_Measurement5_read = self._instrument.getMeasurement(5)
            attr.set_value(self.attr_Measurement5_read)
            attr.set_write_value(self.attr_Measurement5_read)
        except Exception,e:
            self.error_stream("Cannot read Measurement5 due to: %s"%e)
            attr.set_value_date_quality("",time.time(),PyTango.AttrQuality.ATTR_INVALID)
            return
#------------------------------------------------------------------
#    Write Measurement5 attribute
#------------------------------------------------------------------
    def write_Measurement5(self, attr):
        data = attr.get_write_value()
        try:
            self._instrument.setMeasurement(5,data)
        except Exception,e:
            self.error_stream("Cannot configure Measurement5 due to: %s"%e)
    def is_Measurement5_allowed(self, req_type):
        return self._instrument is not None

#------------------------------------------------------------------
#    Read Measurement6 attribute
#------------------------------------------------------------------
    def read_Measurement6(self, attr):
        self.debug_stream("In " + self.get_name() + ".read_Measurement6()")
        try:
            self.attr_Measurement6_read = self._instrument.getMeasurement(6)
            attr.set_value(self.attr_Measurement6_read)
            attr.set_write_value(self.attr_Measurement6_read)
        except Exception,e:
            self.error_stream("Cannot read Measurement6 due to: %s"%e)
            attr.set_value_date_quality("",time.time(),PyTango.AttrQuality.ATTR_INVALID)
            return
#------------------------------------------------------------------
#    Write Measurement6 attribute
#------------------------------------------------------------------
    def write_Measurement6(self, attr):
        data = attr.get_write_value()
        try:
            self._instrument.setMeasurement(6,data)
        except Exception,e:
            self.error_stream("Cannot configure Measurement6 due to: %s"%e)
    def is_Measurement6_allowed(self, req_type):
        return self._instrument is not None

#------------------------------------------------------------------
#    Read Measurement7 attribute
#------------------------------------------------------------------
    def read_Measurement7(self, attr):
        self.debug_stream("In " + self.get_name() + ".read_Measurement7()")
        try:
            self.attr_Measurement7_read = self._instrument.getMeasurement(7)
            attr.set_value(self.attr_Measurement7_read)
            attr.set_write_value(self.attr_Measurement7_read)
        except Exception,e:
            self.error_stream("Cannot read Measurement7 due to: %s"%e)
            attr.set_value_date_quality("",time.time(),PyTango.AttrQuality.ATTR_INVALID)
            return
#------------------------------------------------------------------
#    Write Measurement7 attribute
#------------------------------------------------------------------
    def write_Measurement7(self, attr):
        data = attr.get_write_value()
        try:
            self._instrument.setMeasurement(7,data)
        except Exception,e:
            self.error_stream("Cannot configure Measurement7 due to: %s"%e)
    def is_Measurement7_allowed(self, req_type):
        return self._instrument is not None

#------------------------------------------------------------------
#    Read Measurement8 attribute
#------------------------------------------------------------------
    def read_Measurement8(self, attr):
        self.debug_stream("In " + self.get_name() + ".read_Measurement8()")
        try:
            self.attr_Measurement8_read = self._instrument.getMeasurement(8)
            attr.set_value(self.attr_Measurement8_read)
            attr.set_write_value(self.attr_Measurement8_read)
        except Exception,e:
            self.error_stream("Cannot read Measurement8 due to: %s"%e)
            attr.set_value_date_quality("",time.time(),PyTango.AttrQuality.ATTR_INVALID)
            return
#------------------------------------------------------------------
#    Write Measurement8 attribute
#------------------------------------------------------------------
    def write_Measurement8(self, attr):
        data = attr.get_write_value()
        try:
            self._instrument.setMeasurement(8,data)
        except Exception,e:
            self.error_stream("Cannot configure Measurement8 due to: %s"%e)

    def is_Measurement8_allowed(self, req_type):
        return self._instrument is not None

#------------------------------------------------------------------
#    Read Measurement1Source attribute
#------------------------------------------------------------------
    def read_Measurement1Source(self, attr):
        self.debug_stream("In " + self.get_name() + ".read_Measurement1Source()")
        try:
            self.attr_Measurement1Source_read = self._instrument.getMeasurementSource(1)
            attr.set_value(self.attr_Measurement1Source_read)
            attr.set_write_value(self.attr_Measurement1Source_read)
        except Exception,e:
            self.error_stream("Cannot read Measurement1Source due to: %s"%e)
            attr.set_value_date_quality("",time.time(),PyTango.AttrQuality.ATTR_INVALID)
            return
#------------------------------------------------------------------
#    Write Measurement1Source attribute
#------------------------------------------------------------------
    def write_Measurement1Source(self, attr):
        data = attr.get_write_value()
        try:
            self._instrument.setMeasurementSource(1,data)
        except Exception,e:
            self.error_stream("Cannot configure Measurement1Source due to: %s"%e)
        self._measurement1_changed = time.time()

    def is_Measurement1_allowed(self, req_type):
        return self._instrument is not None

#------------------------------------------------------------------
#    Read Measurement2Source attribute
#------------------------------------------------------------------
    def read_Measurement2Source(self, attr):
        self.debug_stream("In " + self.get_name() + ".read_Measurement2Source()")
        try:
            self.attr_Measurement2Source_read = self._instrument.getMeasurementSource(2)
            attr.set_value(self.attr_Measurement2Source_read)
            attr.set_write_value(self.attr_Measurement2Source_read)
        except Exception,e:
            self.error_stream("Cannot read Measurement2Source due to: %s"%e)
            attr.set_value_date_quality("",time.time(),PyTango.AttrQuality.ATTR_INVALID)
            return
#------------------------------------------------------------------
#    Write Measurement2Source attribute
#------------------------------------------------------------------
    def write_Measurement2Source(self, attr):
        data = attr.get_write_value()
        try:
            self._instrument.setMeasurementSource(2,data)
        except Exception,e:
            self.error_stream("Cannot configure Measurement2Source due to: %s"%e)
        self._measurement2_changed = time.time()

    def is_Measurement2_allowed(self, req_type):
        return self._instrument is not None

#------------------------------------------------------------------
#    Read Measurement3Source attribute
#------------------------------------------------------------------
    def read_Measurement3Source(self, attr):
        self.debug_stream("In " + self.get_name() + ".read_Measurement3Source()")
        try:
            self.attr_Measurement3Source_read = self._instrument.getMeasurementSource(3)
            attr.set_value(self.attr_Measurement3Source_read)
            attr.set_write_value(self.attr_Measurement3Source_read)
        except Exception,e:
            self.error_stream("Cannot read Measurement3Source due to: %s"%e)
            attr.set_value_date_quality("",time.time(),PyTango.AttrQuality.ATTR_INVALID)
            return
#------------------------------------------------------------------
#    Write Measurement3Source attribute
#------------------------------------------------------------------
    def write_Measurement3Source(self, attr):
        data = attr.get_write_value()
        try:
            self._instrument.setMeasurementSource(3,data)
        except Exception,e:
            self.error_stream("Cannot configure Measurement3Source due to: %s"%e)
        self._measurement3_changed = time.time()

    def is_Measurement3_allowed(self, req_type):
        return self._instrument is not None

#------------------------------------------------------------------
#    Read Measurement4Source attribute
#------------------------------------------------------------------
    def read_Measurement4Source(self, attr):
        self.debug_stream("In " + self.get_name() + ".read_Measurement4Source()")
        try:
            self.attr_Measurement4Source_read = self._instrument.getMeasurementSource(4)
            attr.set_value(self.attr_Measurement4Source_read)
            attr.set_write_value(self.attr_Measurement4Source_read)
        except Exception,e:
            self.error_stream("Cannot read Measurement4Source due to: %s"%e)
            attr.set_value_date_quality("",time.time(),PyTango.AttrQuality.ATTR_INVALID)
            return
#------------------------------------------------------------------
#    Write Measurement4Source attribute
#------------------------------------------------------------------
    def write_Measurement4Source(self, attr):
        data = attr.get_write_value()
        try:
            self._instrument.setMeasurementSource(4,data)
        except Exception,e:
            self.error_stream("Cannot configure Measurement4Source due to: %s"%e)
        self._measurement4_changed = time.time()

    def is_Measurement4_allowed(self, req_type):
        return self._instrument is not None

#------------------------------------------------------------------
#    Read Measurement5Source attribute
#------------------------------------------------------------------
    def read_Measurement5Source(self, attr):
        self.debug_stream("In " + self.get_name() + ".read_Measurement5Source()")
        try:
            self.attr_Measurement5Source_read = self._instrument.getMeasurementSource(5)
            attr.set_value(self.attr_Measurement5Source_read)
            attr.set_write_value(self.attr_Measurement5Source_read)
        except Exception,e:
            self.error_stream("Cannot read Measurement5Source due to: %s"%e)
            attr.set_value_date_quality("",time.time(),PyTango.AttrQuality.ATTR_INVALID)
            return
#------------------------------------------------------------------
#    Write Measurement5Source attribute
#------------------------------------------------------------------
    def write_Measurement5Source(self, attr):
        data = attr.get_write_value()
        try:
            self._instrument.setMeasurementSource(5,data)
        except Exception,e:
            self.error_stream("Cannot configure Measurement5Source due to: %s"%e)
        self._measurement5_changed = time.time()

    def is_Measurement5_allowed(self, req_type):
        return self._instrument is not None

#------------------------------------------------------------------
#    Read Measurement6Source attribute
#------------------------------------------------------------------
    def read_Measurement6Source(self, attr):
        self.debug_stream("In " + self.get_name() + ".read_Measurement6Source()")
        try:
            self.attr_Measurement6Source_read = self._instrument.getMeasurementSource(6)
            attr.set_value(self.attr_Measurement6Source_read)
            attr.set_write_value(self.attr_Measurement6Source_read)
        except Exception,e:
            self.error_stream("Cannot read Measurement6Source due to: %s"%e)
            attr.set_value_date_quality("",time.time(),PyTango.AttrQuality.ATTR_INVALID)
            return
#------------------------------------------------------------------
#    Write Measurement6Source attribute
#------------------------------------------------------------------
    def write_Measurement6Source(self, attr):
        data = attr.get_write_value()
        try:
            self._instrument.setMeasurementSource(6,data)
        except Exception,e:
            self.error_stream("Cannot configure Measurement6Source due to: %s"%e)
        self._measurement6_changed = time.time()

    def is_Measurement6_allowed(self, req_type):
        return self._instrument is not None

#------------------------------------------------------------------
#    Read Measurement7Source attribute
#------------------------------------------------------------------
    def read_Measurement7Source(self, attr):
        self.debug_stream("In " + self.get_name() + ".read_Measurement7Source()")
        try:
            self.attr_Measurement7Source_read = self._instrument.getMeasurementSource(7)
            attr.set_value(self.attr_Measurement7Source_read)
            attr.set_write_value(self.attr_Measurement7Source_read)
        except Exception,e:
            self.error_stream("Cannot read Measurement7Source due to: %s"%e)
            attr.set_value_date_quality("",time.time(),PyTango.AttrQuality.ATTR_INVALID)
            return
#------------------------------------------------------------------
#    Write Measurement7Source attribute
#------------------------------------------------------------------
    def write_Measurement7Source(self, attr):
        data = attr.get_write_value()
        try:
            self._instrument.setMeasurementSource(7,data)
        except Exception,e:
            self.error_stream("Cannot configure Measurement7Source due to: %s"%e)
        self._measurement7_changed = time.time()

    def is_Measurement7_allowed(self, req_type):
        return self._instrument is not None

#------------------------------------------------------------------
#    Read Measurement8Source attribute
#------------------------------------------------------------------
    def read_Measurement8Source(self, attr):
        self.debug_stream("In " + self.get_name() + ".read_Measurement8Source()")
        try:
            self.attr_Measurement8Source_read = self._instrument.getMeasurementSource(8)
            attr.set_value(self.attr_Measurement8Source_read)
            attr.set_write_value(self.attr_Measurement8Source_read)
        except Exception,e:
            self.error_stream("Cannot read Measurement8Source due to: %s"%e)
            attr.set_value_date_quality("",time.time(),PyTango.AttrQuality.ATTR_INVALID)
            return
#------------------------------------------------------------------
#    Write Measurement8Source attribute
#------------------------------------------------------------------
    def write_Measurement8Source(self, attr):
        data = attr.get_write_value()
        try:
            self._instrument.setMeasurementSource(8,data)
        except Exception,e:
            self.error_stream("Cannot configure Measurement8Source due to: %s"%e)
        self._measurement8_changed = time.time()

    def is_Measurement8_allowed(self, req_type):
        return self._instrument is not None

#------------------------------------------------------------------
#    Read Measurement1Res attribute
#------------------------------------------------------------------
    def read_Measurement1Res(self, attr):
        self.debug_stream("In " + self.get_name() + ".read_Measurement1Res()")
        try:
            os = self._instrument.getMeasurementRes(1)
            attr.set_value(os)
        except Exception,e:
            self.error_stream("Cannot read MeasurementRes1 due to: %s"%e)
            attr.set_value_date_quality("",time.time(),PyTango.AttrQuality.ATTR_INVALID)
            return

    def is_Measurement1Res_allowed(self, req_type):
        recently_changed = (self._measurement1_changed + self._measurement_wait) > time.time()
        if self._instrument is not None and (not recently_changed) and self.attr_Measurement1_read != 'OFF':
            return True
        else:
            return False
#------------------------------------------------------------------
#    Read Measurement2Res attribute
#------------------------------------------------------------------
    def read_Measurement2Res(self, attr):
        self.debug_stream("In " + self.get_name() + ".read_Measurement2Res()")
        try:
            os = self._instrument.getMeasurementRes(2)
            attr.set_value(os)
        except Exception,e:
            self.error_stream("Cannot read MeasurementRes2 due to: %s"%e)
            attr.set_value_date_quality("",time.time(),PyTango.AttrQuality.ATTR_INVALID)
            return
    def is_Measurement2Res_allowed(self, req_type):
        if self._instrument is not None and self.attr_Measurement2_read != 'OFF':
            return True
        else:
            return False
#------------------------------------------------------------------
#    Read Measurement3Res attribute
#------------------------------------------------------------------
    def read_Measurement3Res(self, attr):
        self.debug_stream("In " + self.get_name() + ".read_Measurement3Res()")
        try:
            os = self._instrument.getMeasurementRes(3)
            attr.set_value(os)
        except Exception,e:
            self.error_stream("Cannot read MeasurementRes3 due to: %s"%e)
            attr.set_value_date_quality("",time.time(),PyTango.AttrQuality.ATTR_INVALID)
            return
    def is_Measurement3Res_allowed(self, req_type):
        if self._instrument is not None and self.attr_Measurement3_read != 'OFF':
            return True
        else:
            return False
#------------------------------------------------------------------
#    Read Measurement4Res attribute
#------------------------------------------------------------------
    def read_Measurement4Res(self, attr):
        self.debug_stream("In " + self.get_name() + ".read_Measurement4Res()")
        try:
            os = self._instrument.getMeasurementRes(4)
            attr.set_value(os)
        except Exception,e:
            self.error_stream("Cannot read MeasurementRes4 due to: %s"%e)
            attr.set_value_date_quality("",time.time(),PyTango.AttrQuality.ATTR_INVALID)
            return
    def is_Measurement4Res_allowed(self, req_type):
        if self._instrument is not None and self.attr_Measurement4_read != 'OFF':
            return True
        else:
            return False
#------------------------------------------------------------------
#    Read Measurement5Res attribute
#------------------------------------------------------------------
    def read_Measurement5Res(self, attr):
        self.debug_stream("In " + self.get_name() + ".read_Measurement5Res()")
        try:
            os = self._instrument.getMeasurementRes(5)
            attr.set_value(os)
        except Exception,e:
            self.error_stream("Cannot read MeasurementRes5 due to: %s"%e)
            attr.set_value_date_quality("",time.time(),PyTango.AttrQuality.ATTR_INVALID)
            return
    def is_Measurement5Res_allowed(self, req_type):
        if self._instrument is not None and self.attr_Measurement5_read != 'OFF':
            return True
        else:
            return False
#------------------------------------------------------------------
#    Read Measurement6Res attribute
#------------------------------------------------------------------
    def read_Measurement6Res(self, attr):
        self.debug_stream("In " + self.get_name() + ".read_Measurement6Res()")
        try:
            os = self._instrument.getMeasurementRes(6)
            attr.set_value(os)
        except Exception,e:
            self.error_stream("Cannot read MeasurementRes6 due to: %s"%e)
            attr.set_value_date_quality("",time.time(),PyTango.AttrQuality.ATTR_INVALID)
            return
    def is_Measurement6Res_allowed(self, req_type):
        if self._instrument is not None and self.attr_Measurement6_read != 'OFF':
            return True
        else:
            return False
#------------------------------------------------------------------
#    Read Measurement7Res attribute
#------------------------------------------------------------------
    def read_Measurement7Res(self, attr):
        self.debug_stream("In " + self.get_name() + ".read_Measurement7Res()")
        try:
            os = self._instrument.getMeasurementRes(7)
            attr.set_value(os)
        except Exception,e:
            self.error_stream("Cannot read MeasurementRes7 due to: %s"%e)
            attr.set_value_date_quality("",time.time(),PyTango.AttrQuality.ATTR_INVALID)
            return
    def is_Measurement7Res_allowed(self, req_type):
        if self._instrument is not None and self.attr_Measurement7_read != 'OFF':
            return True
        else:
            return False
#------------------------------------------------------------------
#    Read Measurement8Res attribute
#------------------------------------------------------------------
    def read_Measurement8Res(self, attr):
        self.debug_stream("In " + self.get_name() + ".read_Measurement8Res()")
        try:
            os = self._instrument.getMeasurementRes(8)
            attr.set_value(os)
        except Exception,e:
            self.error_stream("Cannot read MeasurementRes8 due to: %s"%e)
            attr.set_value_date_quality("",time.time(),PyTango.AttrQuality.ATTR_INVALID)
            return
    def is_Measurement8Res_allowed(self, req_type):
        if self._instrument is not None and self.attr_Measurement8_read != 'OFF':
            return True
        else:
            return False


#------------------------------------------------------------------
#    Read MeasurementGateOnOff attribute
#------------------------------------------------------------------
    def read_MeasurementGateOnOff(self, attr):
        self.debug_stream("In " + self.get_name() + ".read_MeasurementGateOnOff()")
        try:
            self.attr_MeasurementGateOnOff_read = self._instrument.getMeasurementGateOnOff()
            attr.set_value(self.attr_MeasurementGateOnOff_read)
            attr.set_write_value(self.attr_MeasurementGateOnOff_read)
        except Exception,e:
            self.error_stream("Cannot read MeasurementGateOnOff due to: %s"%e)
            attr.set_value_date_quality("",time.time(),PyTango.AttrQuality.ATTR_INVALID)
            return
#------------------------------------------------------------------
#    Write MeasurementGateOnOff attribute
#------------------------------------------------------------------
    def write_MeasurementGateOnOff(self, attr):
        data = attr.get_write_value()
        try:
            self._instrument.setMeasurementGateOnOff(data)
        except Exception,e:
            self.error_stream("Cannot configure MeasurementGateOnOff due to: %s"%e)

    def is_MeasurementGateOnOff_allowed(self, req_type):
        if self._instrument is not None:
            return True
        else:
            return False

#------------------------------------------------------------------
#    Read MeasurementGateStart attribute
#------------------------------------------------------------------
    def read_MeasurementGateStart(self, attr):
        self.debug_stream("In " + self.get_name() + ".read_MeasurementGateStart()")
        try:
            self.attr_MeasurementGateStart_read = self._instrument.getMeasurementGateStart()
            attr.set_value(self.attr_MeasurementGateStart_read)
            attr.set_write_value(self.attr_MeasurementGateStart_read)
        except Exception,e:
            self.error_stream("Cannot read MeasurementGateStart due to: %s"%e)
            attr.set_value_date_quality("",time.time(),PyTango.AttrQuality.ATTR_INVALID)
            return
#------------------------------------------------------------------
#    Write MeasurementGateStart attribute
#------------------------------------------------------------------
    def write_MeasurementGateStart(self, attr):
        data = attr.get_write_value()
        try:
            self._instrument.setMeasurementGateStart(data)
        except Exception,e:
            self.error_stream("Cannot configure MeasurementGateStart due to: %s"%e)

    def is_MeasurementGateStart_allowed(self, req_type):
        if self._instrument is not None:
            return True
        else:
            return False

#------------------------------------------------------------------
#    Read MeasurementGateStop attribute
#------------------------------------------------------------------
    def read_MeasurementGateStop(self, attr):
        self.debug_stream("In " + self.get_name() + ".read_MeasurementGateStop()")
        try:
            self.attr_MeasurementGateStop_read = self._instrument.getMeasurementGateStop()
            attr.set_value(self.attr_MeasurementGateStop_read)
            attr.set_write_value(self.attr_MeasurementGateStop_read)
        except Exception,e:
            self.error_stream("Cannot read MeasurementGateStop due to: %s"%e)
            attr.set_value_date_quality("",time.time(),PyTango.AttrQuality.ATTR_INVALID)
            return
#------------------------------------------------------------------
#    Write MeasurementGateStop attribute
#------------------------------------------------------------------
    def write_MeasurementGateStop(self, attr):
        data = attr.get_write_value()
        try:
            self._instrument.setMeasurementGateStop(data)
        except Exception,e:
            self.error_stream("Cannot configure MeasurementGateStop due to: %s"%e)

    def is_MeasurementGateStop_allowed(self, req_type):
        if self._instrument is not None:
            return True
        else:
            return False

    def read_WaveformAreaAverage(self, attr):
        areas = (numpy.sum(wf) for wf in self._waveforms)  # area under each waveform
        avg = sum(areas) / self._record_length * self._hscale
        scaled = avg * self._vscales[self.WaveformAverageChannel] # scale to V
        attr.set_value(scaled)

    def is_WaveformAreaAverage_allowed(self, req_type):
        return (self.get_state() == PyTango.DevState.RUNNING and
                self._active_channels[self.WaveformAverageChannel])

#------------------------------------------------------------------
#    Read Attribute Hardware
#    Want acquire available and waveform data to be read in order so do it here to be sure
#    Missing some exception handling?
#------------------------------------------------------------------
    def read_attr_hardware(self, data):
        self.debug_stream("In " + self.get_name() + ".read_attr_hardware()")


#==================================================================
#
#    RohdeSchwarzRTO command methods
#
#==================================================================

#------------------------------------------------------------------
#    Start command:
#------------------------------------------------------------------
    @PyTango.DebugIt()
    def Start(self):
        self.debug_stream("In " + self.get_name() +  ".Start()")
        self.change_state(PyTango.DevState.RUNNING)
        print self._instrument.firmware_version

        # Start acquiring waveforms
        self.acq_thread = Thread(target=self._acquisition_loop)
        self.acq_thread.start()

#------------------------------------------------------------------
#    Is Start command allowed
#------------------------------------------------------------------
    def is_Start_allowed(self):
        self.debug_stream("In " + self.get_name() + ".is_Start_allowed()")
        if self.get_state() in [PyTango.DevState.ON]:
            return True
        else:
            return False
#------------------------------------------------------------------
#    Stop command:
#------------------------------------------------------------------
    def Stop(self):
        self.debug_stream("In " + self.get_name() +  ".Stop()")
        self.change_state(PyTango.DevState.ON)

        # Stop the waveform acquisition
        self._acquiring.clear()

#------------------------------------------------------------------
#    Is Stop command allowed
#------------------------------------------------------------------
    def is_Stop_allowed(self):
        self.debug_stream("In " + self.get_name() + ".is_Stop_allowed()")
        if self.get_state() in [PyTango.DevState.RUNNING,PyTango.DevState.ON]:
            return True
        else:
            return False

#------------------------------------------------------------------
#    Standby command:
#------------------------------------------------------------------
    def Standby(self):
        """ Release the communication with the instrument.
        """
        self.debug_stream("In " + self.get_name() +  ".Standby()")
        if(self._instrument is not None):
            try:
                self._instrument.GoLocal()
                self._instrument.close()
                self._instrument = None
                self.change_state(PyTango.DevState.STANDBY)
                self.set_status("No connection to instrument (standby)")
            except:
                self.error_stream("Cannot disconnect from the instrument")
                self.change_state(PyTango.DevState.FAULT)

#------------------------------------------------------------------
#    Is Standby command allowed
#------------------------------------------------------------------
    def is_Standby_allowed(self):
        self.debug_stream("In " + self.get_name() + ".is_Standby_allowed()")
        if self.get_state() in [PyTango.DevState.ON,PyTango.DevState.RUNNING]:
            return True
        else:
            return False

#------------------------------------------------------------------
#    On command:
#------------------------------------------------------------------
    def On(self):
        """ Establish communication  with the instrument.
        """
        #Undoes the setting to standby, ie makes the connection
        #self.connectInstrument()

#------------------------------------------------------------------
#    Is On command allowed
#------------------------------------------------------------------
    def is_On_allowed(self):
        self.debug_stream("In " + self.get_name() + ".is_On_allowed()")
        if self.get_state() in [PyTango.DevState.STANDBY,PyTango.DevState.RUNNING,PyTango.DevState.ON]:
            return True
        else:
            return False

#==================================================================
#
#    RohdeSchwarzRTOClass class definition
#
#==================================================================
class RohdeSchwarzRTOClass(PyTango.DeviceClass):

    #    Class Properties
    class_property_list = {
        }


    #    Device Properties
    device_property_list = {
        'Instrument':
            [PyTango.DevString,
            "The name of the instrument to use",
            [] ],
        'WaveformAverageChannel':
            [PyTango.DevShort,
            "The channel on which to perform the summing and averaging (1-4)",
            [] ],
        'WaveformAveragePoints':
            [PyTango.DevShort,
            "The number of past measurements to include in the average.",
            [] ]
    }

    #    Command definitions
    cmd_list = {
        'Start':
            [[PyTango.DevVoid, "none"],
            [PyTango.DevBoolean, "none"]],
        'Stop':
            [[PyTango.DevVoid, "none"],
            [PyTango.DevBoolean, "none"]],
        'On':
            [[PyTango.DevVoid, "none"],
            [PyTango.DevBoolean, "none"]],
        'Standby':
            [[PyTango.DevVoid, "none"],
            [PyTango.DevBoolean, "none"]],
        }


    #    Attribute definitions
    attr_list = {
        'IDN':
            [[PyTango.DevString,
            PyTango.SCALAR,
            PyTango.READ],
            {
                'description': "Instrument identification",
            } ],
        'StateCh1':
            [[PyTango.DevBoolean,
              PyTango.SCALAR,
              PyTango.READ_WRITE],
             {
                'description': "Channel 1 state",
                'label': "Channel 1 state",
                } ],
        'StateCh2':
            [[PyTango.DevBoolean,
              PyTango.SCALAR,
              PyTango.READ_WRITE],
             {
                'description': "Channel 2 state",
                'label': "Channel 2 state",
                } ],
        'StateCh3':
            [[PyTango.DevBoolean,
              PyTango.SCALAR,
              PyTango.READ_WRITE],
             {
                'description': "Channel 3 state",
                'label': "Channel 3 state",
                } ],
        'StateCh4':
            [[PyTango.DevBoolean,
              PyTango.SCALAR,
              PyTango.READ_WRITE],
             {
                'description': "Channel 4 state",
                'label': "Channel 4 state",
                } ],
        'AcquireAvailable':
            [[PyTango.DevLong,
              PyTango.SCALAR,
              PyTango.READ],
             {
                'description': "triggered event count",
                'unit': "events",
                'label': "Triggered events",
                'format': "%4.0f"
                } ],
        #'FixedRecordLength':
        #    [[PyTango.DevBoolean,
        #      PyTango.SCALAR,
        #      PyTango.READ],
        #     {
        #        'description': "Option to ensure fixed record length",
        #        } ],
        'RecordLength':
            [[PyTango.DevLong,
              PyTango.SCALAR,
              PyTango.READ_WRITE],
             {
                'description': "Record length",
                'label': "Record length",
                'min value': 1000,
                'max value': 1000000,
                'unit': "Samples",
                'format': "%4.0f"
                } ],
        'HScale':
            [[PyTango.DevDouble,
            PyTango.SCALAR,
            PyTango.READ_WRITE],
            {
                'description': "Time scale",
                'label': "Horizontal (time) scale",
                'unit': "s",
                'min value': 1e-8,
                'max value': 1.0,
                'format': "%7.4f"
            } ],

        'Trig1Source':
            [[PyTango.DevString,
            PyTango.SCALAR,
            PyTango.READ_WRITE],
            {
                'description': "Source input for trigger 1",
                'label': "Trigger 1 source",
            } ],

        'Trig1Mode':
            [[PyTango.DevString,
            PyTango.SCALAR,
            PyTango.READ_WRITE],
            {
                'description': "Mode for trigger 1",
                'label': "Trigger 1 mode",
            } ],

        'TrigLevel':
            [[PyTango.DevDouble,
            PyTango.SCALAR,
            PyTango.READ_WRITE],
            {
                'description': "External trigger level",
                'label': "External trigger level",
                'unit': "V",
                'min value': -10.0,
                'max value': 10.0,
                'format': "%4.3f"
            } ],

        'OffsetCh1':
            [[PyTango.DevDouble,
            PyTango.SCALAR,
            PyTango.READ_WRITE],
            {
                'description': "Offset channel 1",
                'label': "Offset channel 1",
                'unit': "V",
                'format': "%4.3f"
            } ],
        'VScaleCh1':
            [[PyTango.DevFloat,
            PyTango.SCALAR,
            PyTango.READ_WRITE],
            {
                'description': "VScale channel 1",
                'label': "Vertical scale channel 1",
                'unit': "V",
                'format': "%4.3f"
            } ],
        'TimeScale':
            [[PyTango.DevDouble,
            PyTango.SPECTRUM,
            PyTango.READ, 10000],
            {
                'description': "Time scale",
                'label': "Time scale",
                'unit': "s"
            } ],
        'WaveformSumCh1':
            [[PyTango.DevDouble,
            PyTango.SCALAR,
            PyTango.READ],
            {
                'description': "WaveformSum channel 1",
                'label': "Waveform Sum channel 1",
            } ],
        'WaveformDataCh1':
            [[PyTango.DevFloat,
            PyTango.SPECTRUM,
            PyTango.READ, 10000],
            {
                'description': "WaveformData channel 1",
                'label': "Channel 1",
                'unit': "V"
            } ],
        'OffsetCh2':
            [[PyTango.DevDouble,
            PyTango.SCALAR,
            PyTango.READ_WRITE],
            {
                'description': "Offset channel 2",
                'label': "Offset channel 2",
                'unit': "V",
                'format': "%4.3f"
            } ],
        'VScaleCh2':
            [[PyTango.DevDouble,
            PyTango.SCALAR,
            PyTango.READ_WRITE],
            {
                'description': "VScale channel 2",
                'label': "Vertical scale channel 2",
                'unit': "V",
                'format': "%4.3f"
            } ],
        'WaveformSumCh2':
            [[PyTango.DevDouble,
            PyTango.SCALAR,
            PyTango.READ],
            {
                'description': "WaveformSum channel 2",
                'label': "Waveform Sum channel 2",
            } ],
        'WaveformDataCh2':
            [[PyTango.DevFloat,
            PyTango.SPECTRUM,
            PyTango.READ, 10000],
            {
                'description': "WaveformData channel 2",
                'label': "Channel 2",
                'unit': "V"
            } ],
        'OffsetCh3':
            [[PyTango.DevDouble,
            PyTango.SCALAR,
            PyTango.READ_WRITE],
            {
                'description': "Offset channel 3",
                'label': "Offset channel 3",
                'unit': "V",
                'format': "%4.3f"
            } ],
        'VScaleCh3':
            [[PyTango.DevDouble,
            PyTango.SCALAR,
            PyTango.READ_WRITE],
            {
                'description': "VScale channel 3",
                'label': "Vertical scale channel 3",
                'unit': "V",
                'format': "%4.3f"
            } ],
        'WaveformSumCh3':
            [[PyTango.DevFloat,
            PyTango.SCALAR,
            PyTango.READ],
            {
                'description': "WaveformSum channel 3",
                'label': "Waveform Sum channel 3",
            } ],
        'WaveformDataCh3':
            [[PyTango.DevFloat,
            PyTango.SPECTRUM,
            PyTango.READ, 10000],
            {
                'description': "WaveformData channel 3",
                'label': "Channel 3",
                'unit': "V"
            } ],
        'OffsetCh4':
            [[PyTango.DevDouble,
            PyTango.SCALAR,
            PyTango.READ_WRITE],
            {
                'description': "Offset channel 4",
                'label': "Offset channel 4",
                'unit': "V",
                'format': "%4.3f"
            } ],
        'VScaleCh4':
            [[PyTango.DevDouble,
            PyTango.SCALAR,
            PyTango.READ_WRITE],
            {
                'description': "VScale channel 4",
                'label': "Vertical scale channel 4",
                'unit': "V",
                'format': "%4.3f"
            } ],
        'WaveformSumCh4':
            [[PyTango.DevFloat,
            PyTango.SCALAR,
            PyTango.READ],
            {
                'description': "WaveformSum channel 4",
                'label': "Waveform Sum channel 4",
            } ],
        'WaveformDataCh4':
            [[PyTango.DevFloat,
            PyTango.SPECTRUM,
            PyTango.READ, 10000],
            {
                'description': "WaveformData channel 4",
                'label': "Channel 4",
                'unit': "V"
            } ],
        'Measurement1':
            [[PyTango.DevString,
            PyTango.SCALAR,
            PyTango.READ_WRITE],
            {
                'description': "Configure measurement 1",
                'label': "Configure measurement 1",
            } ],
        'Measurement2':
            [[PyTango.DevString,
            PyTango.SCALAR,
            PyTango.READ_WRITE],
            {
                'description': "Configure measurement 2",
                'label': "Configure measurement 2",
            } ],
        'Measurement3':
            [[PyTango.DevString,
            PyTango.SCALAR,
            PyTango.READ_WRITE],
            {
                'description': "Configure measurement 3",
                'label': "Configure measurement 3",
            } ],
        'Measurement4':
            [[PyTango.DevString,
            PyTango.SCALAR,
            PyTango.READ_WRITE],
            {
                'description': "Configure measurement 4",
                'label': "Configure measurement 4",
            } ],
        'Measurement5':
            [[PyTango.DevString,
            PyTango.SCALAR,
            PyTango.READ_WRITE],
            {
                'description': "Configure measurement 5",
                'label': "Configure measurement 5",
            } ],
        'Measurement6':
            [[PyTango.DevString,
            PyTango.SCALAR,
            PyTango.READ_WRITE],
            {
                'description': "Configure measurement 6",
                'label': "Configure measurement 6",
            } ],
        'Measurement7':
            [[PyTango.DevString,
            PyTango.SCALAR,
            PyTango.READ_WRITE],
            {
                'description': "Configure measurement 7",
                'label': "Configure measurement 7",
            } ],
        'Measurement8':
            [[PyTango.DevString,
            PyTango.SCALAR,
            PyTango.READ_WRITE],
            {
                'description': "Configure measurement 8",
                'label': "Configure measurement 8",
            } ],

        'Measurement1Source':
            [[PyTango.DevString,
            PyTango.SCALAR,
            PyTango.READ_WRITE],
            {
                'description': "Source measurement 1",
                'label': "Source measurement 1",
            } ],

        'Measurement2Source':
            [[PyTango.DevString,
            PyTango.SCALAR,
            PyTango.READ_WRITE],
            {
                'description': "Source measurement 2",
                'label': "Source measurement 2",
            } ],

        'Measurement3Source':
            [[PyTango.DevString,
            PyTango.SCALAR,
            PyTango.READ_WRITE],
            {
                'description': "Source measurement 3",
                'label': "Source measurement 3",
            } ],

        'Measurement4Source':
            [[PyTango.DevString,
            PyTango.SCALAR,
            PyTango.READ_WRITE],
            {
                'description': "Source measurement 4",
                'label': "Source measurement 4",
            } ],

        'Measurement5Source':
            [[PyTango.DevString,
            PyTango.SCALAR,
            PyTango.READ_WRITE],
            {
                'description': "Source measurement 5",
                'label': "Source measurement 5",
            } ],

        'Measurement6Source':
            [[PyTango.DevString,
            PyTango.SCALAR,
            PyTango.READ_WRITE],
            {
                'description': "Source measurement 6",
                'label': "Source measurement 6",
            } ],

        'Measurement7Source':
            [[PyTango.DevString,
            PyTango.SCALAR,
            PyTango.READ_WRITE],
            {
                'description': "Source measurement 7",
                'label': "Source measurement 7",
            } ],

        'Measurement8Source':
            [[PyTango.DevString,
            PyTango.SCALAR,
            PyTango.READ_WRITE],
            {
                'description': "Source measurement 8",
                'label': "Source measurement 8",
            } ],

        'Measurement1Res':
            [[PyTango.DevDouble,
            PyTango.SCALAR,
            PyTango.READ],
            {
                'description': "Result measurement 1",
                'label': "Result measurement 1",
                'format': "%.3e"
            } ],
        'Measurement2Res':
            [[PyTango.DevDouble,
            PyTango.SCALAR,
            PyTango.READ],
            {
                'description': "Result measurement 2",
                'label': "Result measurement 2",
                'format': "%.3e"
            } ],
        'Measurement3Res':
            [[PyTango.DevDouble,
            PyTango.SCALAR,
            PyTango.READ],
            {
                'description': "Result measurement 3",
                'label': "Result measurement 3",
                'format': "%.3e"
            } ],
        'Measurement4Res':
            [[PyTango.DevDouble,
            PyTango.SCALAR,
            PyTango.READ],
            {
                'description': "Result measurement 4",
                'label': "Result measurement 4",
                'format': "%.3e"
            } ],
        'Measurement5Res':
            [[PyTango.DevDouble,
            PyTango.SCALAR,
            PyTango.READ],
            {
                'description': "Result measurement 5",
                'label': "Result measurement 5",
                'format': "%.3e"
            } ],
        'Measurement6Res':
            [[PyTango.DevDouble,
            PyTango.SCALAR,
            PyTango.READ],
            {
                'description': "Result measurement 6",
                'label': "Result measurement 6",
                'format': "%.3e"
            } ],
        'Measurement7Res':
            [[PyTango.DevDouble,
            PyTango.SCALAR,
            PyTango.READ],
            {
                'description': "Result measurement 7",
                'label': "Result measurement 7",
                'format': "%.3e"
            } ],
        'Measurement8Res':
            [[PyTango.DevDouble,
            PyTango.SCALAR,
            PyTango.READ],
            {
                'description': "Result measurement 8",
                'label': "Result measurement 8",
                'format': "%.3e"
            } ],

        'MeasurementGateOnOff':
            [[PyTango.DevBoolean,
              PyTango.SCALAR,
              PyTango.READ_WRITE],
             {
                'description': "Gating for measurements enabled/disabled",
                'label': "Gating for measurements",
                } ],
        'MeasurementGateStart':
            [[PyTango.DevDouble,
              PyTango.SCALAR,
              PyTango.READ_WRITE],
             {
                'description': "Gate for measurements start",
                'label': "Gate for measurements start",
                } ],
        'MeasurementGateStop':
            [[PyTango.DevDouble,
              PyTango.SCALAR,
              PyTango.READ_WRITE],
             {
                'description': "Gate for measurements stop",
                'label': "Gate for measurements stop",
                } ],
        'CouplingCh1':
            [[PyTango.DevString,
              PyTango.SCALAR,
              PyTango.READ_WRITE],
             {
                'description': "Coupling channel 1",
                'label': "Coupling channel 1",
                } ],
        'CouplingCh2':
            [[PyTango.DevString,
              PyTango.SCALAR,
              PyTango.READ_WRITE],
             {
                'description': "Coupling channel 2",
                'label': "Coupling channel 2",
                } ],
        'CouplingCh3':
            [[PyTango.DevString,
              PyTango.SCALAR,
              PyTango.READ_WRITE],
             {
                'description': "Coupling channel 3",
                'label': "Coupling channel 3",
                } ],
        'CouplingCh4':
            [[PyTango.DevString,
              PyTango.SCALAR,
              PyTango.READ_WRITE],
             {
                'description': "Coupling channel 4",
                'label': "Coupling channel 4",
                } ],
        'WaveformAreaAverage':
            [[PyTango.DevDouble,
            PyTango.SCALAR,
            PyTango.READ],
            {
                'description': "Average of the area under configured waveform over time",
                'label': "Waveform Area Average",
                'unit': "Vs"
            } ]

        }



#------------------------------------------------------------------
#    RohdeSchwarzRTOClass Constructor
#------------------------------------------------------------------
    def __init__(self, name):
        PyTango.DeviceClass.__init__(self, name)
        self.set_type(name);

#==================================================================
#
#    RohdeSchwarzRTO class main method
#
#==================================================================
def main():
    try:
        py = PyTango.Util(sys.argv)
        py.add_class(RohdeSchwarzRTOClass, RohdeSchwarzRTO, 'RohdeSchwarzRTO')

        U = PyTango.Util.instance()
        U.server_init()
        U.server_run()

    except PyTango.DevFailed,e:
        print '-------> Received a DevFailed exception:',e
    except Exception,e:
        print '-------> An unforeseen exception occured....',e

if __name__ == '__main__':
    main()<|MERGE_RESOLUTION|>--- conflicted
+++ resolved
@@ -867,14 +867,9 @@
     def read_StateCh1(self, attr):
         self.debug_stream("In " + self.get_name() + ".read_StateCh1()")
         try:
-<<<<<<< HEAD
-            attr_StateCh1_read = self._instrument.getChanState(1)
-            attr.set_value(attr_StateCh1_read)
-            attr.set_write_value(attr_StateCh1_read)
-=======
+            #attr_StateCh1_read = self._instrument.getChanState(1)
             attr.set_value(self._active_channels[1])
             attr.set_write_value(self._active_channels[1])
->>>>>>> 173f5f9a
         except Exception,e:
             self.error_stream("Cannot read StateCh1 due to: %s"%e)
             attr.set_value_date_quality("",time.time(),PyTango.AttrQuality.ATTR_INVALID)
